{
 "cells": [
  {
   "cell_type": "markdown",
   "id": "cdf89542-fd5b-4657-8a55-0315ba4e6263",
   "metadata": {},
   "source": [
    "# Data reduction for Amor\n",
    "\n",
    "In this notebook, we will look at the reduction workflow for reflectometry data collected from the PSI\n",
    "[Amor](https://www.psi.ch/en/sinq/amor) instrument.\n",
    "This is a living document and there are plans to update this as necessary with changes in the data reduction methodology and code.\n",
    "\n",
    "We will begin by importing the modules that are necessary for this notebook and loading the data.\n",
    "The `sample.nxs` file is the experimental data file of interest,\n",
    "while `reference.nxs` is the reference measurement of the neutron supermirror."
   ]
  },
  {
   "cell_type": "code",
   "execution_count": null,
   "id": "c55f69ba-80db-4cf7-9b32-3865f952a13d",
   "metadata": {},
   "outputs": [],
   "source": [
    "import scipp as sc\n",
    "from ess import amor"
   ]
  },
  {
   "cell_type": "markdown",
   "id": "dde6c61a-39ed-4e85-af6e-0915baf3ad1b",
   "metadata": {},
   "source": [
    "## The Amor beamline\n",
    "\n",
    "Before we can load the data, we need to define the parameters of the beamline.\n",
    "We begin by defining the convention for naming angles in our set-up.\n",
    "We use the Fig. 5 from the paper by [Stahn & Glavic (2016)](https://doi.org/10.1016/j.nima.2016.03.007),\n",
    "which is reproduced below (along with its caption).\n",
    "\n",
    "![Figure5](https://ars.els-cdn.com/content/image/1-s2.0-S0168900216300250-gr5.jpg)\n",
    "\n",
    "The yellow area shows the incoming and reflected beam, both with the divergence $\\Delta \\theta$.\n",
    "The inclination of the sample relative to the centre of the incoming beam\n",
    "(here identical to the instrument horizon) is called $\\omega$,\n",
    "and the respective angle of the reflected beam relative to the same axis is $\\gamma$.\n",
    "\n",
    "In general the detector centre is located at $\\gamma_{\\rm D} = 2\\omega$.\n",
    "These are instrument coordinates and should not be confused with the situation on the sample,\n",
    "where the take-off angle of an individual neutron trajectory is called $\\theta$.\n",
    "\n",
    "The `amor` module provides a helper function that generates the default beamline parameters.\n",
    "This function requires the sample rotation angle ($\\omega$) as an input to fully define the beamline.\n",
    "In the future, all these beamline parameters (including the sample rotation) will be included in the file meta data.\n",
    "For now, we must define this manually."
   ]
  },
  {
   "cell_type": "code",
   "execution_count": null,
   "id": "f7f0a7b0-39b5-43d4-bf36-a2dada783eed",
   "metadata": {},
   "outputs": [],
   "source": [
    "sample_rotation = sc.scalar(0.7989, unit='deg')\n",
    "amor_beamline = amor.make_beamline(sample_rotation=sample_rotation)"
   ]
  },
  {
   "cell_type": "markdown",
   "id": "4d50fbee-cc27-4347-b5bc-48850d954041",
   "metadata": {},
   "source": [
    "## Loading the data\n",
    "\n",
    "Using the `amor.load` function, we load the `sample.nxs` file and perform some early preprocessing:\n",
    "\n",
    "- The `tof` values are converted from nanoseconds to microseconds.\n",
    "- The raw data contains events coming from two pulses, and these get folded into a single `tof` range"
   ]
  },
  {
   "cell_type": "code",
   "execution_count": null,
   "id": "ff2c2c9a-ac1f-404a-bef7-559ae85b91af",
   "metadata": {},
   "outputs": [],
   "source": [
    "sample = amor.load(amor.data.get_path(\"sample.nxs\"),\n",
    "                   beamline=amor_beamline)\n",
    "sample"
   ]
  },
  {
   "cell_type": "markdown",
   "id": "7d30344d-fc38-483b-a2ff-872c4727dfa2",
   "metadata": {},
   "source": [
    "By simply plotting the data, we get a first glimpse into the data contents."
   ]
  },
  {
   "cell_type": "code",
   "execution_count": null,
   "id": "4d58db96-96bb-4f02-9ed4-c227b778eb8f",
   "metadata": {},
   "outputs": [],
   "source": [
    "sc.plot(sample)"
   ]
  },
  {
   "cell_type": "markdown",
   "id": "9a43dee7-fea3-4de9-9426-d3fe9741249d",
   "metadata": {},
   "source": [
    "### Correcting the position of the detector pixels\n",
    "\n",
    "**Note:** once new Nexus files are produced, this step should go away. \n",
    "\n",
    "The pixel positions are wrong in the `sample.nxs` file, and require an ad-hoc correction.\n",
    "We apply an arbitrary shift in the vertical (`y`) direction.\n",
    "We first move the pixels down by 0.955 degrees,\n",
    "so that the centre of the beam goes through the centre of the top half of the detector blades\n",
    "(the bottom half of the detectors was turned off).\n",
    "Next, we move all the pixels so that the centre of the top half of the detector pixels lies at an angle of $2 \\omega$,\n",
    "as described in the beamline diagram."
   ]
  },
  {
   "cell_type": "code",
   "execution_count": null,
   "id": "77bc292a-6cd9-4f55-9479-1b5b2c6b57ac",
   "metadata": {},
   "outputs": [],
   "source": [
    "def pixel_position_correction(data: sc.DataArray):\n",
    "    return data.coords['position'].fields.z * sc.tan(2.0 *\n",
    "                                                     data.coords['sample_rotation'] -\n",
    "                                                     (0.955 * sc.units.deg))\n",
    "sample.coords['position'].fields.y += pixel_position_correction(sample)"
   ]
  },
  {
   "cell_type": "markdown",
   "id": "5746a0e8-6e90-459b-a8cf-37af826686f9",
   "metadata": {},
   "source": [
    "We now check that the detector pixels are in the correct position by showing the instrument view"
   ]
  },
  {
   "cell_type": "code",
   "execution_count": null,
   "id": "77c70704-b45f-4131-aa84-63765a99668a",
   "metadata": {},
   "outputs": [],
   "source": [
    "amor.instrument_view(sample)"
   ]
  },
  {
   "cell_type": "markdown",
   "id": "5844965c-2d8a-4dd8-a080-855945e47ad0",
   "metadata": {},
   "source": [
    "## Coordinate transformation graph\n",
    "\n",
    "To compute the wavelength $\\lambda$, the scattering angle $\\theta$, and the $Q$ vector for our data,\n",
    "we construct a coordinate transformation graph.\n",
    "\n",
    "It is based on classical conversions from `tof` and pixel `position` to $\\lambda$ (`wavelength`),\n",
    "$\\theta$ (`theta`) and $Q$ (`Q`),\n",
    "but comprises a number of modifications.\n",
    "\n",
    "The computation of the scattering angle $\\theta$ includes a correction for the Earth's gravitational field which bends the flight path of the neutrons.\n",
    "The angle can be found using the following expression\n",
    "\n",
    "$$\\theta = \\sin^{-1}\\left(\\frac{\\left\\lvert y + \\frac{g m_{\\rm n}}{2 h^{2}} \\lambda^{2} L_{2}^{2} \\right\\rvert }{L_{2}}\\right) - \\omega$$\n",
    "\n",
    "where $m_{\\rm n}$ is the neutron mass,\n",
    "$g$ is the acceleration due to gravity,\n",
    "and $h$ is Planck's constant.\n",
    "\n",
    "For a graphical representation of the above expression,\n",
    "we consider once again the situation with a convergent beam onto an inclined sample.\n",
    "\n",
    "![specular_reflection](amor_specular_reflection.png)\n",
    "\n",
    "The detector (in green), whose center is located at an angle $\\gamma_{\\rm D}$ from the horizontal plane,\n",
    "has a physical extent and is measuring counts at multiple scattering angles at the same time.\n",
    "We consider two possible paths for neutrons.\n",
    "The first path (cyan) is travelling horizontally from the source to the sample and subsequently,\n",
    "following specular reflection, hits the detector at $\\gamma_{\\rm D}$ from the horizontal plane.\n",
    "From the symmetry of Bragg's law, the scattering angle for this path is $\\theta_{1} = \\gamma_{\\rm D} - \\omega$.\n",
    "\n",
    "The second path (red) is hitting the bottom edge of the detector.\n",
    "Assuming that all reflections are specular,\n",
    "the only way the detector can record neutron events at this location is if the neutron originated from the bottom part of the convergent beam.\n",
    "Using the same symmetry argument as above, the scattering angle is $\\theta_{2} = \\gamma_{2} - \\omega$. \n",
    "\n",
    "This expression differs slightly from the equation found in the computation of the $\\theta$ angle in other techniques such as\n",
    "[SANS](https://docs.mantidproject.org/nightly/algorithms/Q1D-v2.html#q-unit-conversion),\n",
    "in that the horizontal $x$ term is absent,\n",
    "because we assume a planar symmetry and only consider the vertical $y$ component of the displacement.\n",
    "\n",
    "The conversion graph is defined in the reflectometry module,\n",
    "and can be obtained via"
   ]
  },
  {
   "cell_type": "code",
   "execution_count": null,
   "id": "71b31e8c-7138-45a5-a9c1-8eb4e9727b09",
   "metadata": {},
   "outputs": [],
   "source": [
    "graph = amor.conversions.specular_reflection()\n",
    "sc.show_graph(graph, simplified=True)"
   ]
  },
  {
   "cell_type": "markdown",
   "id": "e1163c27-a355-432f-b060-f45f8b8bf215",
   "metadata": {},
   "source": [
    "## Computing the wavelength\n",
    "\n",
    "To compute the wavelength of the neutrons,\n",
    "we request the `wavelength` coordinate from the `transform_coords` method by supplying our graph defined above\n",
    "(see [here](https://scipp.github.io/scippneutron/user-guide/coordinate-transformations.html)\n",
    "for more information about using `transform_coords`).\n",
    "\n",
    "We also exclude all neutrons with a wavelength lower than 2.4 &#8491;."
   ]
  },
  {
   "cell_type": "code",
   "execution_count": null,
   "id": "9a8dade8-11c0-4b43-a8a4-ff431801f7b9",
   "metadata": {},
   "outputs": [],
   "source": [
    "sample_wav = sample.transform_coords([\"wavelength\"], graph=graph)\n",
    "wavelength_edges = sc.array(dims=['wavelength'], values=[2.4, 16.0], unit='angstrom')\n",
    "sample_wav = sc.bin(sample_wav, edges=[wavelength_edges])\n",
    "sample_wav"
   ]
  },
  {
   "cell_type": "code",
   "execution_count": null,
   "id": "c7e4ecca-bb23-4b6c-a056-ebb9dcfa579d",
   "metadata": {},
   "outputs": [],
   "source": [
    "sample_wav.bins.concatenate('detector_id').plot()"
   ]
  },
  {
   "cell_type": "markdown",
   "id": "64a6b838-c594-48bc-a85f-3ba9a40088a6",
   "metadata": {},
   "source": [
    "## Compute the Q vector\n",
    "\n",
    "Using the same method, we can compute the $Q$ vector,\n",
    "which now depends on both detector position (id) and wavelength"
   ]
  },
  {
   "cell_type": "code",
   "execution_count": null,
   "id": "8bc2a9e3-ca17-4724-a47e-9bcd22c6919a",
   "metadata": {},
   "outputs": [],
   "source": [
    "sample_q = sample_wav.transform_coords([\"Q\"], graph=graph)\n",
    "sample_q"
   ]
  },
  {
   "cell_type": "code",
   "execution_count": null,
   "id": "c793a61d-b525-4d8f-88fd-297aead68daf",
   "metadata": {},
   "outputs": [],
   "source": [
    "q_edges = sc.geomspace(dim='Q', start=0.008, stop=0.08, num=201, unit='1/angstrom')\n",
    "sample_q_binned = sc.bin(sample_q, edges=[q_edges])\n",
    "sample_q_summed = sample_q_binned.sum('detector_id')\n",
    "sc.plot(sample_q_summed, norm=\"log\")"
   ]
  },
  {
   "cell_type": "markdown",
   "id": "cc8f2bdc-c47f-4c74-80b2-0689ddbda590",
   "metadata": {},
   "source": [
    "## Normalize by the super-mirror\n",
    "\n",
    "To perform the normalization, we load the super-mirror `reference.nxs` file."
   ]
  },
  {
   "cell_type": "code",
   "execution_count": null,
   "id": "7d88e47d-c0bc-4878-ad95-488cf286d666",
   "metadata": {},
   "outputs": [],
   "source": [
    "reference = amor.load(amor.data.get_path(\"reference.nxs\"),\n",
    "                      beamline=amor_beamline)\n",
    "reference.coords['position'].fields.y += pixel_position_correction(reference)\n",
    "reference"
   ]
  },
  {
   "cell_type": "markdown",
   "id": "0cc91176-8022-4248-b6d9-504b7865e2bf",
   "metadata": {},
   "source": [
    "We can convert the reference to wavelength or $Q$ using the same graph"
   ]
  },
  {
   "cell_type": "code",
   "execution_count": null,
   "id": "a085f3e6-7351-4779-96ce-60600a988cf0",
   "metadata": {},
   "outputs": [],
   "source": [
    "reference_q = reference.transform_coords([\"Q\"], graph=graph)\n",
    "reference_q_binned = sc.bin(reference_q, edges=[q_edges])\n",
    "reference_q_binned.sum('detector_id').plot(norm='log')"
   ]
  },
  {
   "cell_type": "markdown",
   "id": "a3af2ec5-f4ec-400d-ab89-a483262daf34",
   "metadata": {},
   "source": [
    "However, if we want to obtain the normalisation between the sample data and the reference (accounting for detector pixel discontinuities), we want to work with the data with dimensions of `'detector_id'` and `'Q'` (the `*_q_binned` objects). "
   ]
  },
  {
   "cell_type": "code",
   "execution_count": null,
   "id": "b59200dc-23b9-4011-b37e-ab46d192b9f2",
   "metadata": {},
   "outputs": [],
   "source": [
    "sample_q_binned.dims"
   ]
  },
  {
   "cell_type": "markdown",
   "id": "4312f0a3-6c80-4046-a223-efc5f057f7e7",
   "metadata": {},
   "source": [
    "For each of these objects, we should determine the number of counts in each bins and normalise this by the total number of counts in the measurement."
   ]
  },
  {
   "cell_type": "code",
   "execution_count": null,
   "id": "6110caf5-4b88-4019-bea7-f07070413678",
   "metadata": {},
   "outputs": [],
   "source": [
    "sample_ncounts = sample_q_binned.bins.sum().sum()\n",
    "sample_norm = sample_q_binned.bins.sum() / sample_ncounts\n",
    "reference_ncounts = reference_q_binned.bins.sum().sum()\n",
    "reference_norm = reference_q_binned.bins.sum() / reference_ncounts"
   ]
  },
  {
   "cell_type": "markdown",
   "id": "f2d37d31-c1cd-433a-bacb-7c33076691b1",
   "metadata": {},
   "source": [
    "Now, we should obtain the final normalised data by dividing the two datasets. "
   ]
  },
  {
   "cell_type": "code",
   "execution_count": null,
   "id": "784c11db-f6d8-4959-8777-3be98aa8ba16",
   "metadata": {},
   "outputs": [],
   "source": [
    "normalized = sample_norm / reference_norm\n",
    "sc.plot(normalized)"
   ]
  },
  {
   "cell_type": "markdown",
   "id": "03cc3513-a372-4d79-bcec-abf44a48cda4",
   "metadata": {},
   "source": [
    "The above plot shows the two-dimensional plots of $Q$ and the detector pixel number.\n",
<<<<<<< HEAD
    "Here, we note that there are a large number of pixels, where there was no neutrons detected in the reference measurements, leading to values of `nan` and `inf` in the normalised data.\n",
=======
    "Here, we note that there are a large number of pixels, where there were no neutrons detected in the reference measurements, leading to values of `nan` in the normalised data.\n",
>>>>>>> 28fd9f18
    "Therefore, we should mask these pixels before finding the mean along the `'detector_id'` dimension. "
   ]
  },
  {
   "cell_type": "code",
   "execution_count": null,
   "id": "8b176b7b-e1e2-496b-8241-9a8203faac30",
   "metadata": {},
   "outputs": [],
   "source": [
    "normalized.masks['no_reference_neutrons'] = (reference_norm == sc.scalar(0)).data"
   ]
  },
  {
   "cell_type": "markdown",
   "id": "64a82569-5c12-480e-a120-85b0215f1e31",
   "metadata": {},
   "source": [
    "Finally, we perform a mean along the `'detector_id'` to obtain the normalised reflectometry profile. "
   ]
  },
  {
   "cell_type": "code",
   "execution_count": null,
   "id": "db7bbd8d-1d1d-4a27-85a7-413efe09f0ba",
   "metadata": {},
   "outputs": [],
   "source": [
    "normalized.mean('detector_id').plot(norm='log')"
   ]
  },
  {
   "cell_type": "markdown",
   "id": "0fc6d74e-e97e-415d-8d1f-6a6396c0e8eb",
   "metadata": {},
   "source": [
    "## Make a $(\\lambda, \\theta)$ map\n",
    "\n",
    "A good sanity check is to create a two-dimensional map of the counts in $\\lambda$ and $\\theta$ bins.\n",
    "To achieve this, we request two output coordinates from the `transform_coords` method."
   ]
  },
  {
   "cell_type": "code",
   "execution_count": null,
   "id": "30d0d9dd-b4ec-4d57-8314-2c81c9e727d9",
   "metadata": {},
   "outputs": [],
   "source": [
    "sample_theta = sample.transform_coords([\"theta\", \"wavelength\"], graph=graph)\n",
    "sample_theta"
   ]
  },
  {
   "cell_type": "markdown",
   "id": "d6e51845-09ef-4596-b0b8-593eafddf5f2",
   "metadata": {},
   "source": [
    "Then, we concatenate all the events in the `detector_id` dimension"
   ]
  },
  {
   "cell_type": "code",
   "execution_count": null,
   "id": "69e2de29-2f6c-459e-9521-177a3c0887f5",
   "metadata": {},
   "outputs": [],
   "source": [
    "sample_theta = sample_theta.bins.concatenate('detector_id')\n",
    "sample_theta"
   ]
  },
  {
   "cell_type": "markdown",
   "id": "417b0c29-6f96-4a19-9828-5dbce9df6124",
   "metadata": {},
   "source": [
    "Finally, we bin into the existing `theta` dimension, and into a new `wavelength` dimension,\n",
    "to create a 2D output"
   ]
  },
  {
   "cell_type": "code",
   "execution_count": null,
   "id": "466687c7-7603-40a5-ab8d-f3e23ecdab0a",
   "metadata": {},
   "outputs": [],
   "source": [
    "nbins = 165\n",
    "theta_edges = sc.linspace(dim='theta', start=0.4, stop=1.2, num=nbins, unit='deg')\n",
    "wavelength_edges = sc.linspace(dim='wavelength', start=1.0, stop=15.0, num=nbins, unit='angstrom')\n",
    "binned = sc.bin(sample_theta, edges=[sc.to_unit(theta_edges, 'rad'), wavelength_edges])\n",
    "binned"
   ]
  },
  {
   "cell_type": "code",
   "execution_count": null,
   "id": "87ba276f-d15f-4f51-aafe-748544d5c65a",
   "metadata": {},
   "outputs": [],
   "source": [
    "binned.bins.sum().plot()"
   ]
  },
  {
   "cell_type": "markdown",
   "id": "b4ccc717-7b2d-491e-b202-3f16f0a825af",
   "metadata": {},
   "source": [
    "This plot can be used to check if the value of the sample rotation angle $\\omega$ is correct.\n",
    "The bright triangles should be pointing back to the origin $\\lambda = \\theta = 0$."
   ]
  }
 ],
 "metadata": {
  "kernelspec": {
   "display_name": "Python 3 (ipykernel)",
   "language": "python",
   "name": "python3"
  },
  "language_info": {
   "codemirror_mode": {
    "name": "ipython",
    "version": 3
   },
   "file_extension": ".py",
   "mimetype": "text/x-python",
   "name": "python",
   "nbconvert_exporter": "python",
   "pygments_lexer": "ipython3"
  }
 },
 "nbformat": 4,
 "nbformat_minor": 5
}<|MERGE_RESOLUTION|>--- conflicted
+++ resolved
@@ -400,11 +400,7 @@
    "metadata": {},
    "source": [
     "The above plot shows the two-dimensional plots of $Q$ and the detector pixel number.\n",
-<<<<<<< HEAD
     "Here, we note that there are a large number of pixels, where there was no neutrons detected in the reference measurements, leading to values of `nan` and `inf` in the normalised data.\n",
-=======
-    "Here, we note that there are a large number of pixels, where there were no neutrons detected in the reference measurements, leading to values of `nan` in the normalised data.\n",
->>>>>>> 28fd9f18
     "Therefore, we should mask these pixels before finding the mean along the `'detector_id'` dimension. "
    ]
   },
