--- conflicted
+++ resolved
@@ -46,12 +46,7 @@
     "\n",
     "Before we can load the data, we need to define the parameters of the beamline and briefly discuss the measurement philosophy.\n",
     "We begin by defining the convention for naming angles in our set-up.\n",
-<<<<<<< HEAD
     "We use the Fig. 5 from the paper by [Stahn & Glavic (2016)](#stahn2016), which is reproduced below (along with its caption).\n",
-=======
-    "We use the Fig. 5 from the paper by [Stahn & Glavic (2016)](#stahn2016),\n",
-    "which is reproduced below (along with its caption).\n",
->>>>>>> 66c9140e
     "\n",
     "![Figure5](https://ars.els-cdn.com/content/image/1-s2.0-S0168900216300250-gr5.jpg)\n",
     "\n",
@@ -592,14 +587,6 @@
    ]
   },
   {
-<<<<<<< HEAD
-   "cell_type": "code",
-   "execution_count": null,
-   "id": "e216ae89-c5f2-47e1-a6a9-2c697c05b690",
-   "metadata": {},
-   "outputs": [],
-   "source": []
-=======
    "cell_type": "markdown",
    "id": "db1a9cf1-dc47-4b1f-b459-db5b701b558d",
    "metadata": {},
@@ -617,7 +604,6 @@
     "*Focusing neutron reflectometry: Implementation and experience on the TOF-reflectometer Amor*,\n",
     "[Nuclear Instruments and Methods in Physics Research Section A: Accelerators, Spectrometers, Detectors and Associated Equipment, 821, 44-54](https://doi.org/10.1016/j.nima.2016.03.007)"
    ]
->>>>>>> 66c9140e
   }
  ],
  "metadata": {
