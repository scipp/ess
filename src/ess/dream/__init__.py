# SPDX-License-Identifier: BSD-3-Clause
# Copyright (c) 2023 Scipp contributors (https://github.com/scipp)
<<<<<<< HEAD
# flake8: noqa: F401

from . import data
from .instrument_view import instrument_view
=======

from . import data
from .io import load_geant4_csv

__all__ = ['data', 'load_geant4_csv']
>>>>>>> b034d634
<|MERGE_RESOLUTION|>--- conflicted
+++ resolved
@@ -1,14 +1,8 @@
 # SPDX-License-Identifier: BSD-3-Clause
 # Copyright (c) 2023 Scipp contributors (https://github.com/scipp)
-<<<<<<< HEAD
-# flake8: noqa: F401
 
 from . import data
 from .instrument_view import instrument_view
-=======
-
-from . import data
 from .io import load_geant4_csv
 
-__all__ = ['data', 'load_geant4_csv']
->>>>>>> b034d634
+__all__ = ['data', 'instrument_view', 'load_geant4_csv']