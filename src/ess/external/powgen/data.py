--- conflicted
+++ resolved
@@ -7,50 +7,20 @@
 _registry = Registry(
     instrument='powgen',
     files={
+        # Files loadable with Mantid
         'PG3_4844_event.nxs': 'md5:d5ae38871d0a09a28ae01f85d969de1e',
         'PG3_4866_event.nxs': 'md5:3d543bc6a646e622b3f4542bc3435e7e',
         'PG3_5226_event.nxs': 'md5:58b386ebdfeb728d34fd3ba00a2d4f1e',
         'PG3_FERNS_d4832_2011_08_24.cal': 'md5:c181221ebef9fcf30114954268c7a6b6',
+        # Zipped Scipp HDF5 files
+        'PG3_4844_event.zip': 'md5:a644c74f5e740385469b67431b690a3e',
+        'PG3_4866_event.zip': 'md5:5bc49def987f0faeb212a406b92b548e',
+        'PG3_FERNS_d4832_2011_08_24.zip': 'md5:0fef4ed5f61465eaaa3f87a18f5bb80d',
     },
     version='1',
 )
 
-<<<<<<< HEAD
 get_path = _registry.get_path
-=======
-    return pooch.create(
-        path=pooch.os_cache('ess/powgen'),
-        env='ESS_DATA_DIR',
-        base_url='https://public.esss.dk/groups/scipp/ess/powgen/{version}/',
-        version=_version,
-        registry={
-            # Files loadable with Mantid
-            'PG3_4844_event.nxs': 'md5:d5ae38871d0a09a28ae01f85d969de1e',
-            'PG3_4866_event.nxs': 'md5:3d543bc6a646e622b3f4542bc3435e7e',
-            'PG3_5226_event.nxs': 'md5:58b386ebdfeb728d34fd3ba00a2d4f1e',
-            'PG3_FERNS_d4832_2011_08_24.cal': 'md5:c181221ebef9fcf30114954268c7a6b6',
-            # Zipped Scipp HDF5 files
-            'PG3_4844_event.zip': 'md5:a644c74f5e740385469b67431b690a3e',
-            'PG3_4866_event.zip': 'md5:5bc49def987f0faeb212a406b92b548e',
-            'PG3_FERNS_d4832_2011_08_24.zip': 'md5:0fef4ed5f61465eaaa3f87a18f5bb80d',
-        },
-    )
-
-
-_pooch = _make_pooch()
-
-
-def get_path(name: str, unzip: bool = False) -> str:
-    """
-    Return the path to a data file bundled with scippneutron.
-
-    This function only works with example data and cannot handle
-    paths to custom files.
-    """
-    import pooch
->>>>>>> b034d634
-
-    return _pooch.fetch(name, processor=pooch.Unzip() if unzip else None)
 
 
 def mantid_sample_file() -> str:
