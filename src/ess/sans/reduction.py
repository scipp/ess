--- conflicted
+++ resolved
@@ -2,6 +2,7 @@
 # Copyright (c) 2022 Scipp contributors (https://github.com/scipp)
 import scipp as sc
 import scippneutron as scn
+
 
 def simple_reducer(*, dim):
     """
@@ -40,11 +41,6 @@
         high = wavelength_bands['wavelength', i + 1]
         band = sc.histogram(data['wavelength', low:high], q_bins)
         band = reducer(band)
-<<<<<<< HEAD
-        bands = sc.concatenate(bands, band,
-                               'wavelength') if bands is not None else band
-=======
         bands = sc.concat([bands, band], 'wavelength') if bands is not None else band
->>>>>>> 6dd8fb76
     bands.coords['wavelength'] = wavelength_bands
     return bands